--- conflicted
+++ resolved
@@ -31,6 +31,9 @@
 
       - name: Set up Docker Buildx
         uses: docker/setup-buildx-action@v3
+        with:
+          driver-opts: |
+            network=host
 
       - name: Login to GitHub Container Registry
         uses: docker/login-action@v3
@@ -59,15 +62,11 @@
           push: true
           tags: |
             ${{ env.IS_VERSION == 'true' && format('ghcr.io/{0}:server_{1},ghcr.io/{0}:server_latest', github.repository, env.VERSION) || format('ghcr.io/{0}:server_latest', github.repository) }}
-<<<<<<< HEAD
-          platforms: linux/amd64,linux/arm64
-=======
           platforms: linux/amd64
           cache-from: type=gha
           cache-to: type=gha,mode=max
           build-args: |
             BUILDKIT_PROGRESS=plain
->>>>>>> 99f17827
 
       # 构建 manager-api 镜像
       - name: Build and push manager-web
@@ -78,12 +77,8 @@
           push: true
           tags: |
             ${{ env.IS_VERSION == 'true' && format('ghcr.io/{0}:web_{1},ghcr.io/{0}:web_latest', github.repository, env.VERSION) || format('ghcr.io/{0}:web_latest', github.repository) }}
-<<<<<<< HEAD
-          platforms: linux/amd64,linux/arm64
-=======
           platforms: linux/amd64
           cache-from: type=gha
           cache-to: type=gha,mode=max
           build-args: |
-            BUILDKIT_PROGRESS=plain
->>>>>>> 99f17827
+            BUILDKIT_PROGRESS=plain