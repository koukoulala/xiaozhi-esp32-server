--- conflicted
+++ resolved
@@ -1,4 +1,3 @@
-<<<<<<< HEAD
 import argparse
 import asyncio
 import logging
@@ -20,9 +19,8 @@
 
 
 class AsyncPerformanceTester:
-    def __init__(self, test_modules="all"):
+    def __init__(self):
         self.config = load_config()
-        self.test_modules = test_modules.lower()
         self.test_sentences = self.config.get("module_test", {}).get(
             "test_sentences",
             [
@@ -294,12 +292,6 @@
             print(f"⚠️ {llm_name} 句子测试失败: {str(e)}")
             return None
 
-    def _should_test_module(self, module_type):
-        """检查是否应该测试指定的模块类型"""
-        if self.test_modules == "all":
-            return True
-        return self.test_modules == module_type.lower()
-
     def _generate_combinations(self):
         """生成最佳组合建议"""
         valid_llms = [
@@ -336,64 +328,70 @@
                     )
                     tts_score = self.results["tts"][tts]["avg_time"] / min_tts_time
                     stt_score = self.results["stt"][stt]["avg_time"] / min_stt_time
-=======
-import os
-import importlib.util
-import asyncio
->>>>>>> 7b3302b0
-
-print("使用前请根据doc/performance_testerer.md的说明准备配置。")
-
-
-def list_performance_tester_modules():
-    performance_tester_dir = os.path.join(
-        os.path.dirname(__file__), "performance_tester"
-    )
-    modules = []
-    for file in os.listdir(performance_tester_dir):
-        if file.endswith(".py"):
-            modules.append(file[:-3])
-    return modules
-
-
-async def load_and_execute_module(module_name):
-    module_path = os.path.join(
-        os.path.dirname(__file__), "performance_tester", f"{module_name}.py"
-    )
-    spec = importlib.util.spec_from_file_location(module_name, module_path)
-    module = importlib.util.module_from_spec(spec)
-    spec.loader.exec_module(module)
-
-<<<<<<< HEAD
+
+                    # 计算稳定性分数（标准差/平均值，越小越稳定）
+                    llm_stability = (
+                        self.results["llm"][llm]["std_first_token"]
+                        / self.results["llm"][llm]["avg_first_token"]
+                    )
+
+                    # 综合得分（考虑性能和稳定性）
+                    # LLM得分： 性能权重(70%) + 稳定性权重(30%)
+                    llm_final_score = llm_score * 0.7 + llm_stability * 0.3
+
+                    # 总分 = LLM得分(70%) + TTS得分(30%) + STT得分(30%)
+                    total_score = (
+                        llm_final_score * 0.7 + tts_score * 0.3 + stt_score * 0.3
+                    )
+
+                    self.results["combinations"].append(
+                        {
+                            "llm": llm,
+                            "tts": tts,
+                            "stt": stt,
+                            "score": total_score,
+                            "details": {
+                                "llm_first_token": self.results["llm"][llm][
+                                    "avg_first_token"
+                                ],
+                                "llm_stability": llm_stability,
+                                "tts_time": self.results["tts"][tts]["avg_time"],
+                                "stt_time": self.results["stt"][stt]["avg_time"],
+                            },
+                        }
+                    )
+
+        # 分数越小越好
+        self.results["combinations"].sort(key=lambda x: x["score"])
+
     def _print_results(self):
         """打印测试结果"""
-        if self._should_test_module("llm"):
-            llm_table = []
-            for name, data in self.results["llm"].items():
-                if data["errors"] == 0:
-                    stability = data["std_first_token"] / data["avg_first_token"]
-                    llm_table.append(
-                        [
-                            name,  # 不需要固定宽度，让tabulate自己处理对齐
-                            f"{data['avg_first_token']:.3f}秒",
-                            f"{data['avg_response']:.3f}秒",
-                            f"{stability:.3f}",
-                        ]
-                    )
-
-            if llm_table:
-                print("\nLLM 性能排行:\n")
-                print(
-                    tabulate(
-                        llm_table,
-                        headers=["模型名称", "首字耗时", "总耗时", "稳定性"],
-                        tablefmt="github",
-                        colalign=("left", "right", "right", "right"),
-                        disable_numparse=True,
-                    )
-                )
-            else:
-                print("\n⚠️ 没有可用的LLM模块进行测试。")
+        llm_table = []
+        for name, data in self.results["llm"].items():
+            if data["errors"] == 0:
+                stability = data["std_first_token"] / data["avg_first_token"]
+                llm_table.append(
+                    [
+                        name,  # 不需要固定宽度，让tabulate自己处理对齐
+                        f"{data['avg_first_token']:.3f}秒",
+                        f"{data['avg_response']:.3f}秒",
+                        f"{stability:.3f}",
+                    ]
+                )
+
+        if llm_table:
+            print("\nLLM 性能排行:\n")
+            print(
+                tabulate(
+                    llm_table,
+                    headers=["模型名称", "首字耗时", "总耗时", "稳定性"],
+                    tablefmt="github",
+                    colalign=("left", "right", "right", "right"),
+                    disable_numparse=True,
+                )
+            )
+        else:
+            print("\n⚠️ 没有可用的LLM模块进行测试。")
 
         if self._should_test_module("tts"):
             tts_table = []
@@ -411,29 +409,6 @@
                         colalign=("left", "right"),
                         disable_numparse=True,
                     )
-=======
-    if hasattr(module, "main"):
-        main_func = module.main
-        if asyncio.iscoroutinefunction(main_func):
-            await main_func()
-        else:
-            print("\n⚠️ 没有可用的LLM模块进行测试。")
-
-        tts_table = []
-        for name, data in self.results["tts"].items():
-            if data["errors"] == 0:
-                tts_table.append([name, f"{data['avg_time']:.3f}秒"])  # 不需要固定宽度
-
-        if tts_table:
-            print("\nTTS 性能排行:\n")
-            print(
-                tabulate(
-                    tts_table,
-                    headers=["模型名称", "合成耗时"],
-                    tablefmt="github",
-                    colalign=("left", "right"),
-                    disable_numparse=True,
->>>>>>> 7b3302b0
                 )
             else:
                 print("\n⚠️ 没有可用的TTS模块进行测试。")
