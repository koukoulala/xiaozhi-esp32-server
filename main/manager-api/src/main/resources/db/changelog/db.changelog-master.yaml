# 规范约定：
# id生成根据时间时分，文件名对应id，常变数据可以根据模块命名自定义
# 每次对数据表进行改动时，只允许新建新对changeSet，不允许对上一个changeSet配置及文件进行修改
databaseChangeLog:
  - changeSet:
      id: 202503141335
      author: John
      changes:
        - sqlFile:
            encoding: utf8
            path: classpath:db/changelog/202503141335.sql
  - changeSet:
      id: 202503141346
      author: czc
      changes:
        - sqlFile:
            encoding: utf8
            path: classpath:db/changelog/202503141346.sql
  - changeSet:
      id: 202504082211
      author: John
      changes:
        - sqlFile:
            encoding: utf8
            path: classpath:db/changelog/202504082211.sql
  - changeSet:
      id: 202504092335
      author: John
      changes:
        - sqlFile:
            encoding: utf8
            path: classpath:db/changelog/202504092335.sql
  - changeSet:
      id: 202504112044
      author: John
      changes:
        - sqlFile:
            encoding: utf8
            path: classpath:db/changelog/202504112044.sql
  - changeSet:
      id: 202504112058
      author: John
      changes:
        - sqlFile:
            encoding: utf8
            path: classpath:db/changelog/202504112058.sql
  - changeSet:
      id: 202504151206
      author: John
      changes:
        - sqlFile:
            encoding: utf8
            path: classpath:db/changelog/202504151206.sql
  - changeSet:
      id: 202504181536
      author: John
      changes:
        - sqlFile:
            encoding: utf8
            path: classpath:db/changelog/202504181536.sql
  - changeSet:
      id: 202504221135
      author: John
      changes:
        - sqlFile:
            encoding: utf8
            path: classpath:db/changelog/202504221135.sql
  - changeSet:
      id: 202504221555
      author: John
      changes:
        - sqlFile:
            encoding: utf8
            path: classpath:db/changelog/202504221555.sql
  - changeSet:
      id: 202504251422
      author: jiangkunyin
      changes:
        - sqlFile:
            encoding: utf8
            path: classpath:db/changelog/202504251422.sql
  - changeSet:
      id: 202504291043
      author: jiangkunyin
      changes:
        - sqlFile:
            encoding: utf8
            path: classpath:db/changelog/202504291043.sql
  - changeSet:
      id: 202504301341
      author: Goody
      changes:
        - sqlFile:
            encoding: utf8
            path: classpath:db/changelog/202504301341.sql
  - changeSet:
      id: 202505022134
      author: Goody
      changes:
        - sqlFile:
            encoding: utf8
            path: classpath:db/changelog/202505022134.sql
  - changeSet:
      id: 202505081147
      author: hrz
      changes:
        - sqlFile:
            encoding: utf8
            path: classpath:db/changelog/202505081147.sql
  - changeSet:
      id: 202505091555
      author: whosmyqueen
      changes:
        - sqlFile:
            encoding: utf8
            path: classpath:db/changelog/202505091555.sql
  - changeSet:
      id: 202505111914
      author: hrz
      changes:
        - sqlFile:
            encoding: utf8
            path: classpath:db/changelog/202505111914.sql
  - changeSet:
      id: 202505122348
      author: ljwwd2
      changes:
        - sqlFile:
            encoding: utf8
            path: classpath:db/changelog/202505122348.sql
  - changeSet:
      id: 202505142037
      author: hrz
      changes:
        - sqlFile:
            encoding: utf8
            path: classpath:db/changelog/202505142037.sql
  - changeSet:
      id: 202505182234
      author: amen
      changes:
        - sqlFile:
            encoding: utf8
            path: classpath:db/changelog/202505182234.sql
  - changeSet:
      id: 202505201744
      author: hrz
      changes:
        - sqlFile:
            encoding: utf8
            path: classpath:db/changelog/202505201744.sql
  - changeSet:
      id: 202505151451
      author: hsoftxl
      changes:
        - sqlFile:
            encoding: utf8
            path: classpath:db/changelog/202505151451.sql
  - changeSet:
      id: 202505271414
      author: hrz
      changes:
        - sqlFile:
            encoding: utf8
            path: classpath:db/changelog/202505271414.sql
  - changeSet:
      id: 202505292203
      author: CAIXYPROMISE
      changes:
        - sqlFile:
            encoding: utf8
            path: classpath:db/changelog/202505292203.sql
  - changeSet:
      id: 202506010920
      author: hrz
      changes:
        - sqlFile:
            encoding: utf8
            path: classpath:db/changelog/202506010920.sql
  - changeSet:
      id: 202506031639
      author: hrz
      changes:
        - sqlFile:
            encoding: utf8
            path: classpath:db/changelog/202506031639.sql
  - changeSet:
      id: 202506032232
      author: hrz
      changes:
        - sqlFile:
            encoding: utf8
            path: classpath:db/changelog/202506032232.sql
  - changeSet:
      id: 202506051538
      author: hrz
      changes:
        - sqlFile:
            encoding: utf8
            path: classpath:db/changelog/202506051538.sql
  - changeSet:
      id: 202506080955
      author: hrz
      changes:
        - sqlFile:
            encoding: utf8
            path: classpath:db/changelog/202506080955.sql
  - changeSet:
      id: 202506091720
      author: shane0411
      changes:
        - sqlFile:
            encoding: utf8
            path: classpath:db/changelog/202506091720.sql
  - changeSet:
      id: 202506161101
      author: hrz
      changes:
        - sqlFile:
            encoding: utf8
            path: classpath:db/changelog/202506161101.sql
  - changeSet:
      id: 202506191643
      author: hrz
      changes:
        - sqlFile:
            encoding: utf8
            path: classpath:db/changelog/202506191643.sql
  - changeSet:
      id: 202506251620
      author: Tink
      changes:
        - sqlFile:
            encoding: utf8
            path: classpath:db/changelog/202506251620.sql
  - changeSet:
      id: 202506261637
      author: hrz
      changes:
        - sqlFile:
            encoding: utf8
            path: classpath:db/changelog/202506261637.sql
  - changeSet:
<<<<<<< HEAD
      id: 202507101201
      author: luruxian
      changes:
        - sqlFile:
            encoding: utf8
            path: classpath:db/changelog/202507101201.sql            
=======
      id: 202507071130
      author: cgd
      changes:
          - sqlFile:
              encoding: utf8
              path: classpath:db/changelog/202507071130.sql
  - changeSet:
      id: 202507071530
      author: cgd
      changes:
          - sqlFile:
              encoding: utf8
              path: classpath:db/changelog/202507071530.sql
>>>>>>> e2a7534a
<|MERGE_RESOLUTION|>--- conflicted
+++ resolved
@@ -241,14 +241,13 @@
             encoding: utf8
             path: classpath:db/changelog/202506261637.sql
   - changeSet:
-<<<<<<< HEAD
       id: 202507101201
       author: luruxian
       changes:
         - sqlFile:
             encoding: utf8
             path: classpath:db/changelog/202507101201.sql            
-=======
+  - changeSet:
       id: 202507071130
       author: cgd
       changes:
@@ -261,5 +260,4 @@
       changes:
           - sqlFile:
               encoding: utf8
-              path: classpath:db/changelog/202507071530.sql
->>>>>>> e2a7534a
+              path: classpath:db/changelog/202507071530.sql