import RequestService from '../httpRequest'
import {getServiceUrl} from '../api'


export default {
    // 登录
    login(loginForm, callback) {
        RequestService.sendRequest().url(`${getServiceUrl()}/api/v1/user/login`)
            .method('POST')
            .data(loginForm)
            .success((res) => {
                RequestService.clearRequestTime()
                callback(res)
            })
            .fail(() => {
                RequestService.reAjaxFun(() => {
                    this.login(loginForm, callback)
                })
            }).send()
    },
    // 获取用户信息
    getUserInfo(callback) {
        RequestService.sendRequest().url(`${getServiceUrl()}/api/v1/user/info`)
            .method('GET')
            .success((res) => {
                RequestService.clearRequestTime()
                callback(res)
            })
            .fail(() => {
                RequestService.reAjaxFun(() => {
                    this.getUserInfo()
                })
            }).send()
    },
    // 获取设备信息
    getHomeList(callback) {
<<<<<<< HEAD
        RequestService.sendRequest().url(`${getServiceUrl()}/api/v1/device/bind`).method('GET')
=======
        RequestService.sendRequest().url(`${getServiceUrl()}/api/v1/user/device/bind`)
            .method('GET')
>>>>>>> 50ecee99
            .success((res) => {
                RequestService.clearRequestTime()
                callback(res)
            })
            .fail(() => {
                RequestService.reAjaxFun(() => {
                    this.getUserInfo()
                })
            }).send()
    },
    // 解绑设备
    unbindDevice(device_id, callback) {
        RequestService.sendRequest()
            .url(`${getServiceUrl()}/api/v1/user/device/unbind/${device_id}`)
            .method('PUT')
            .success((res) => {
                RequestService.clearRequestTime();
                callback(res);
            })
            .fail(() => {
                RequestService.reAjaxFun(() => {
                  this.unbindDevice(device_id, callback);
                });
              }).send()
    },
    // 绑定设备
    bindDevice(deviceCode, callback) {
        RequestService.sendRequest()
            .url(`${getServiceUrl()}/api/v1/user/device/bind/${deviceCode}`)
            .method('POST')
            .success((res) => {
                RequestService.clearRequestTime();
                callback(res);
            })
            .fail((err) => {
                console.error('绑定设备失败:', err);
                RequestService.reAjaxFun(() => {
                    this.bindDevice(deviceCode, callback);
                });
            }).send();
    },
    // 获取验证码
    getCaptcha(uuid, callback) {

        RequestService.sendRequest()
            .url(`${getServiceUrl()}/api/v1/user/captcha?uuid=${uuid}`)
            .method('GET')
            .type('blob')
            .header({
                  'Content-Type': 'image/gif',
                  'Pragma': 'No-cache',
                  'Cache-Control': 'no-cache'
            })
            .success((res) => {
                RequestService.clearRequestTime();
                callback(res);
            })
            .fail((err) => {  // 添加错误参数

            }).send()
    },
    // 注册账号
    register(registerForm, callback) {
        RequestService.sendRequest().url(`${getServiceUrl()}/api/v1/user/register`).method('POST')
            .data(registerForm)
            .success((res) => {
                RequestService.clearRequestTime()
                callback(res)
            })
            .fail(() => {
            }).send()
    },

    // 保存设备配置
    saveDeviceConfig(device_id, configData, callback) {
        RequestService.sendRequest()
            .url(`${getServiceUrl()}/api/v1/user/configDevice/${device_id}`)
            .method('PUT')
            .data(configData)
            .success((res) => {
                RequestService.clearRequestTime();
                callback(res);
            })
            .fail((err) => {
                console.error('保存配置失败:', err);
                RequestService.reAjaxFun(() => {
                    this.saveDeviceConfig(device_id, configData, callback);
                });
            }).send();
    },
    // 获取设备配置
    getDeviceConfig(device_id, callback) {
        RequestService.sendRequest()
            .url(`${getServiceUrl()}/api/v1/user/configDevice/${device_id}`)
            .method('GET')
            .success((res) => {
                RequestService.clearRequestTime();
                callback(res);
            })
            .fail((err) => {
                console.error('获取配置失败:', err);
                RequestService.reAjaxFun(() => {
                    this.getDeviceConfig(device_id, callback);
                });
            }).send();
    },
    // 获取所有模型名称
    getModelNames(callback) {
        RequestService.sendRequest()
            .url(`${getServiceUrl()}/api/v1/models/names`)
            .method('GET')
            .success((res) => {
                RequestService.clearRequestTime();
                callback(res);
            })
            .fail(() => {
                RequestService.reAjaxFun(() => {
                    this.getModelNames(callback);
                });
            }).send();
    },

    // 获取模型音色
    getModelVoices(modelName, callback) {
        RequestService.sendRequest()
            .url(`${getServiceUrl()}/api/v1/models/${modelName}/voices`)
            .method('GET')
            .success((res) => {
                RequestService.clearRequestTime();
                callback(res);
            })
            .fail(() => {
                RequestService.reAjaxFun(() => {
                    this.getModelVoices(modelName, callback);
                });
            }).send();
    },

}<|MERGE_RESOLUTION|>--- conflicted
+++ resolved
@@ -34,12 +34,8 @@
     },
     // 获取设备信息
     getHomeList(callback) {
-<<<<<<< HEAD
-        RequestService.sendRequest().url(`${getServiceUrl()}/api/v1/device/bind`).method('GET')
-=======
         RequestService.sendRequest().url(`${getServiceUrl()}/api/v1/user/device/bind`)
             .method('GET')
->>>>>>> 50ecee99
             .success((res) => {
                 RequestService.clearRequestTime()
                 callback(res)
