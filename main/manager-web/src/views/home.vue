<template>
  <div class="welcome">
      <!-- 公共头部 -->
      <HeaderBar :devices="devices" @search-result="handleSearchResult" />
      <el-main style="padding: 20px;display: flex;flex-direction: column;">
        <div>
          <!-- 首页内容 -->
          <div class="add-device">
            <div class="add-device-bg">
              <div class="hellow-text" style="margin-top: 30px;">
                您好，小智
              </div>
              <div class="hellow-text">
                让我们度过
                <div style="display: inline-block;color: #5778FF;">
                  美好的一天！
                </div>
              </div>
              <div class="hi-hint">
                Hello, Let's have a wonderful day!
              </div>
              <div class="add-device-btn" @click="showAddDialog">
                <div class="left-add">
                  添加智能体
                </div>
                <div style="width: 23px;height: 13px;background: #5778ff;margin-left: -10px;" />
                <div class="right-add">
                  <i class="el-icon-right" style="font-size: 20px;color: #fff;" />
                </div>
              </div>
            </div>
          </div>
          <div style="display: flex;flex-wrap: wrap;margin-top: 20px;gap: 20px;justify-content: flex-start;box-sizing: border-box;">
            <DeviceItem v-for="(item,index) in devices" :key="index" :device="item" @configure="goToRoleConfig" @deviceManage="handleDeviceManage" />
          </div>
        </div>
        <div style="font-size: 12px;font-weight: 400;margin-top: auto;padding-top: 30px;color: #979db1;">
          ©2025 xiaozhi-esp32-server
        </div>
        <AddWisdomBodyDialog :visible.sync="addDeviceDialogVisible" @confirm="handleWisdomBodyAdded" />
      </el-main>
  </div>

</template>

<script>
import DeviceItem from '@/components/DeviceItem.vue'
import AddWisdomBodyDialog from '@/components/AddWisdomBodyDialog.vue'
import HeaderBar from '@/components/HeaderBar.vue'

export default {
  name: 'HomePage',
  components: { DeviceItem, AddWisdomBodyDialog, HeaderBar },
  data() {
    return {
      addDeviceDialogVisible: false,
      devices: [],
      originalDevices: [],
    }
  },

  mounted() {
    this.fetchAgentList();
  },

  methods: {
    showAddDialog() {
      this.addDeviceDialogVisible = true
    },
    goToRoleConfig() {
      // 点击配置角色后跳转到角色配置页
      this.$router.push('/role-config')
    },
    handleWisdomBodyAdded(res) {
      console.log('新增智能体响应：', res);
      this.fetchAgentList();
      this.addDeviceDialogVisible = false;
    },
    handleDeviceManage() {
      this.$router.push('/device-management');
    },
    // 获取智能体列表
    fetchAgentList() {
      import('@/apis/module/agent').then(({ default: userApi }) => {
        userApi.getAgentList(({data}) => {
          this.originalDevices = data.data;
          this.devices = data.data;
        });
      });
    },
    // 搜索更新智能体列表
    handleSearchResult(filteredList) {
      this.devices = filteredList; // 更新设备列表
<<<<<<< HEAD
=======
    },
    // 删除智能体
    handleDeleteAgent(agentId) {
      this.$confirm('确定要删除该智能体吗？', '提示', {
        confirmButtonText: '确定',
        cancelButtonText: '取消',
        type: 'warning'
      }).then(() => {
        import('@/apis/module/agent').then(({ default: userApi }) => {
          userApi.deleteAgent(agentId, (res) => {
            if (res.data.code === 0) {
              this.$message.success('删除成功');
              this.fetchAgentList(); // 刷新列表
            } else {
              this.$message.error(res.data.msg || '删除失败');
            }
          });
        });
      }).catch(() => {});
>>>>>>> d2b6d5f0
    }

  }
}
</script>

<style scoped>
.welcome {
  min-width: 900px;
  min-height: 506px;
  height: 100vh;
  display: flex;
  flex-direction: column;
  background-image: url("@/assets/home/background.png");
  background-size: cover;
  /* 确保背景图像覆盖整个元素 */
  background-position: center;
  /* 从顶部中心对齐 */
  -webkit-background-size: cover;
  /* 兼容老版本WebKit浏览器 */
  -o-background-size: cover;
  /* 兼容老版本Opera浏览器 */
}
.add-device {
  height: 195px;
  border-radius: 15px;
  position: relative;
  overflow: hidden;
  background: linear-gradient(
      269.62deg,
      #e0e6fd 0%,
      #cce7ff 49.69%,
      #d3d3fe 100%
  );
}
.add-device-bg {
  width: 100%;
  height: 100%;
  text-align: left;
  background-image: url("@/assets/home/main-top-bg.png");
  overflow: hidden;
  background-size: cover;
  /* 确保背景图像覆盖整个元素 */
  background-position: center;
  /* 从顶部中心对齐 */
  -webkit-background-size: cover;
  /* 兼容老版本WebKit浏览器 */
  -o-background-size: cover;
  box-sizing: border-box;
  /* 兼容老版本Opera浏览器 */
  .hellow-text {
    margin-left: 75px;
    color: #3d4566;
    font-size: 33px;
    font-weight: 700;
    letter-spacing: 0;
  }

  .hi-hint {
    font-weight: 400;
    font-size: 10px;
    text-align: left;
    color: #818cae;
    margin-left: 75px;
    margin-top: 5px;
  }
}

.add-device-btn {
  display: flex;
  align-items: center;
  margin-left: 75px;
  margin-top: 15px;
  cursor: pointer;

  .left-add {
    width: 105px;
    height: 34px;
    border-radius: 17px;
    background: #5778ff;
    color: #fff;
    font-size: 10px;
    font-weight: 500;
    text-align: center;
    line-height: 34px;
  }

  .right-add {
    width: 34px;
    height: 34px;
    border-radius: 50%;
    background: #5778ff;
    margin-left: -6px;
    display: flex;
    justify-content: center;
    align-items: center;
  }
}
</style><|MERGE_RESOLUTION|>--- conflicted
+++ resolved
@@ -31,7 +31,11 @@
             </div>
           </div>
           <div style="display: flex;flex-wrap: wrap;margin-top: 20px;gap: 20px;justify-content: flex-start;box-sizing: border-box;">
-            <DeviceItem v-for="(item,index) in devices" :key="index" :device="item" @configure="goToRoleConfig" @deviceManage="handleDeviceManage" />
+            <DeviceItem v-for="(item,index) in devices" :key="index" :device="item"
+                        @configure="goToRoleConfig"
+                        @deviceManage="handleDeviceManage"
+                        @delete="handleDeleteAgent"
+            />
           </div>
         </div>
         <div style="font-size: 12px;font-weight: 400;margin-top: auto;padding-top: 30px;color: #979db1;">
@@ -83,16 +87,17 @@
     fetchAgentList() {
       import('@/apis/module/agent').then(({ default: userApi }) => {
         userApi.getAgentList(({data}) => {
-          this.originalDevices = data.data;
-          this.devices = data.data;
+        this.originalDevices = data.data.map(item => ({
+          ...item,
+          agentId: item.id // 字段映射
+        }));
+        this.devices = this.originalDevices;
         });
       });
     },
     // 搜索更新智能体列表
     handleSearchResult(filteredList) {
       this.devices = filteredList; // 更新设备列表
-<<<<<<< HEAD
-=======
     },
     // 删除智能体
     handleDeleteAgent(agentId) {
@@ -112,9 +117,7 @@
           });
         });
       }).catch(() => {});
->>>>>>> d2b6d5f0
     }
-
   }
 }
 </script>
